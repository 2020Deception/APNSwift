import NIO
import NIOHTTP2
import NIOOpenSSL

final public class APNSConnection {
    public static func connect(configuration: APNSConfiguration, on eventLoop: EventLoop) -> EventLoopFuture<APNSConnection> {
        let multiplexer = HTTP2StreamMultiplexer { channel, streamID in
            fatalError("server push not supported")
        }
        let bootstrap = ClientBootstrap(group: eventLoop)
            .channelOption(ChannelOptions.socket(IPPROTO_TCP, TCP_NODELAY), value: 1)
            .channelInitializer { channel in
<<<<<<< HEAD
                let sslHandler = try! OpenSSLClientHandler(context: configuration.sslContext, serverHostname: configuration.url.host)
                let handlers: [ChannelHandler] = [
                    sslHandler,
                    HTTP2Parser(mode: .client),
                    multiplexer
                ]
                return channel.pipeline.addHandlers(handlers, first: false)
=======
                do {
                    let sslContext = try SSLContext(configuration: configuration.tlsConfiguration)
                    let sslHandler = try OpenSSLClientHandler(context: sslContext, serverHostname: configuration.url.host)
                    let handlers: [ChannelHandler] = [
                        sslHandler,
                        HTTP2Parser(mode: .client),
                        multiplexer
                    ]
                    return channel.pipeline.addHandlers(handlers, first: false)
                } catch {
                    channel.close(mode: .all, promise: nil)
                    return channel.eventLoop.newFailedFuture(error: error)
                }
>>>>>>> d8de5ede
        }
        
        return bootstrap.connect(host: configuration.url.host!, port: 443).map { channel in
            return APNSConnection(channel: channel, multiplexer: multiplexer, configuration: configuration)
        }
    }
    
    public let multiplexer: HTTP2StreamMultiplexer
    public let channel: Channel
    public let configuration: APNSConfiguration
    
    public init(channel: Channel, multiplexer: HTTP2StreamMultiplexer, configuration: APNSConfiguration) {
        self.channel = channel
        self.multiplexer = multiplexer
        self.configuration = configuration
    }
    
<<<<<<< HEAD
    public func send<T: APNotification>( _ request: T, deviceToken: String) -> EventLoopFuture<APNSResponse> {
=======
    public func send<T: APNSNotificationProtocol>(_ notification: T, to: String) -> EventLoopFuture<APNSResponse> {
>>>>>>> d8de5ede
        let streamPromise = channel.eventLoop.newPromise(of: Channel.self)
        multiplexer.createStreamChannel(promise: streamPromise) { channel, streamID in
            let handlers: [ChannelHandler] = [
                HTTP2ToHTTP1ClientCodec(streamID: streamID, httpProtocol: .https),
<<<<<<< HEAD
                APNSRequestEncoder(deviceToken: deviceToken, apnsConfig: self.configuration),
=======
                APNSRequestEncoder<T>(deviceToken: to, configuration: self.configuration),
>>>>>>> d8de5ede
                APNSResponseDecoder(),
                APNSStreamHandler()
            ]
            return channel.pipeline.addHandlers(handlers, first: false)
        }
        
        let responsePromise = channel.eventLoop.newPromise(of: APNSResponse.self)
        let ctx = APNSRequestContext(
            request: notification,
            responsePromise: responsePromise
        )
        return streamPromise.futureResult.then { stream in
            return stream.writeAndFlush(ctx)
            }.then {
                return responsePromise.futureResult
        }
    }
    
    var onClose: EventLoopFuture<Void> {
        return self.channel.closeFuture
    }
    
    public func close() -> EventLoopFuture<Void> {
        return self.channel.close(mode: .all)
    }
}<|MERGE_RESOLUTION|>--- conflicted
+++ resolved
@@ -10,15 +10,6 @@
         let bootstrap = ClientBootstrap(group: eventLoop)
             .channelOption(ChannelOptions.socket(IPPROTO_TCP, TCP_NODELAY), value: 1)
             .channelInitializer { channel in
-<<<<<<< HEAD
-                let sslHandler = try! OpenSSLClientHandler(context: configuration.sslContext, serverHostname: configuration.url.host)
-                let handlers: [ChannelHandler] = [
-                    sslHandler,
-                    HTTP2Parser(mode: .client),
-                    multiplexer
-                ]
-                return channel.pipeline.addHandlers(handlers, first: false)
-=======
                 do {
                     let sslContext = try SSLContext(configuration: configuration.tlsConfiguration)
                     let sslHandler = try OpenSSLClientHandler(context: sslContext, serverHostname: configuration.url.host)
@@ -32,7 +23,6 @@
                     channel.close(mode: .all, promise: nil)
                     return channel.eventLoop.newFailedFuture(error: error)
                 }
->>>>>>> d8de5ede
         }
         
         return bootstrap.connect(host: configuration.url.host!, port: 443).map { channel in
@@ -50,20 +40,12 @@
         self.configuration = configuration
     }
     
-<<<<<<< HEAD
-    public func send<T: APNotification>( _ request: T, deviceToken: String) -> EventLoopFuture<APNSResponse> {
-=======
     public func send<T: APNSNotificationProtocol>(_ notification: T, to: String) -> EventLoopFuture<APNSResponse> {
->>>>>>> d8de5ede
         let streamPromise = channel.eventLoop.newPromise(of: Channel.self)
         multiplexer.createStreamChannel(promise: streamPromise) { channel, streamID in
             let handlers: [ChannelHandler] = [
                 HTTP2ToHTTP1ClientCodec(streamID: streamID, httpProtocol: .https),
-<<<<<<< HEAD
-                APNSRequestEncoder(deviceToken: deviceToken, apnsConfig: self.configuration),
-=======
                 APNSRequestEncoder<T>(deviceToken: to, configuration: self.configuration),
->>>>>>> d8de5ede
                 APNSResponseDecoder(),
                 APNSStreamHandler()
             ]
