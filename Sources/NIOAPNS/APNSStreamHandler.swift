import NIO

final class APNSStreamHandler: ChannelDuplexHandler {
    typealias InboundIn = APNSResponse
<<<<<<< HEAD
    typealias OutboundOut = APNotification
=======
    typealias OutboundOut = APNSNotificationProtocol
>>>>>>> d8de5ede
    typealias OutboundIn = APNSRequestContext
    
    var queue: [APNSRequestContext]
    
    init() {
        self.queue = []
    }
    
    func channelRead(ctx: ChannelHandlerContext, data: NIOAny) {
        let res = self.unwrapInboundIn(data)
        if let current = self.queue.popLast() {
            current.responsePromise.succeed(result: res)
        }
    }
    
    func write(ctx: ChannelHandlerContext, data: NIOAny, promise: EventLoopPromise<Void>?) {
        let input = self.unwrapOutboundIn(data)
        self.queue.insert(input, at: 0)
        ctx.write(self.wrapOutboundOut(input.request), promise: promise)
    }
}<|MERGE_RESOLUTION|>--- conflicted
+++ resolved
@@ -2,11 +2,7 @@
 
 final class APNSStreamHandler: ChannelDuplexHandler {
     typealias InboundIn = APNSResponse
-<<<<<<< HEAD
-    typealias OutboundOut = APNotification
-=======
     typealias OutboundOut = APNSNotificationProtocol
->>>>>>> d8de5ede
     typealias OutboundIn = APNSRequestContext
     
     var queue: [APNSRequestContext]
